--- conflicted
+++ resolved
@@ -1,12 +1,6 @@
-<<<<<<< HEAD
-import { WalletName } from '@solana/wallet-adapter-base';
-import { useWallet } from '@solana/wallet-adapter-react';
-import React, { FC, MouseEvent, useCallback, useLayoutEffect, useMemo, useRef, useState } from 'react';
-=======
 import { WalletName, WalletReadyState } from '@solana/wallet-adapter-base';
 import { useWallet, Wallet } from '@solana/wallet-adapter-react';
 import React, { FC, MouseEvent, ReactNode, useCallback, useLayoutEffect, useMemo, useRef, useState } from 'react';
->>>>>>> 469edb5d
 import { createPortal } from 'react-dom';
 import { Button } from './Button';
 import { Collapse } from './Collapse';
@@ -27,19 +21,10 @@
     const [fadeIn, setFadeIn] = useState(false);
     const [portal, setPortal] = useState<Element | null>(null);
 
-<<<<<<< HEAD
-    const [featured, more] = useMemo(
-        () => {
-            const filteredWallets = wallets.filter(wallet => wallet.ready);
-            return [filteredWallets.slice(0, featuredWallets), filteredWallets.slice(featuredWallets)];
-        },
-        [wallets, featuredWallets]
-    );
-=======
     const [featured, more] = useMemo(() => {
         const installedWallets: Wallet[] = [];
         const otherWallets: Wallet[] = [];
-        wallets.forEach((wallet) => {
+        wallets.forEach((wallet: Wallet) => {
             if (wallet.readyState === WalletReadyState.Installed) {
                 installedWallets.push(wallet);
             } else {
@@ -52,7 +37,6 @@
             otherWallets.slice(remainingFeaturedSpots),
         ];
     }, [wallets, featuredWallets]);
->>>>>>> 469edb5d
 
     const hideModal = useCallback(() => {
         setFadeIn(false);
@@ -163,27 +147,14 @@
                             ))}
                             {!!more.length && (
                                 <Collapse expanded={expanded} id="wallet-adapter-modal-collapse">
-<<<<<<< HEAD
                                     {more.map((wallet) => (
                                         <WalletListItem
-                                            key={wallet.name}
-                                            handleClick={(event) => handleWalletClick(event, wallet.name)}
+                                            key={wallet.adapter.name}
+                                            handleClick={(event) => handleWalletClick(event, wallet.adapter.name)}
                                             tabIndex={expanded ? 0 : -1}
                                             wallet={wallet}
                                         />
                                     ))}
-=======
-                                    <ul className="wallet-adapter-modal-list">
-                                        {more.map((wallet) => (
-                                            <WalletListItem
-                                                key={wallet.adapter.name}
-                                                handleClick={(event) => handleWalletClick(event, wallet.adapter.name)}
-                                                tabIndex={expanded ? 0 : -1}
-                                                wallet={wallet}
-                                            />
-                                        ))}
-                                    </ul>
->>>>>>> 469edb5d
                                 </Collapse>
                             )}
                         </ul>
