<<<<<<< HEAD
import { Theme } from '@mui/material';
import { styled } from '@mui/material/styles';
import { Wallet } from '@solana/wallet-adapter-wallets';
=======
import { makeStyles, Theme } from '@material-ui/core';
import { Wallet } from '@solana/wallet-adapter-base';
>>>>>>> c5ed52d1
import React, { DetailedHTMLProps, FC, ImgHTMLAttributes } from 'react';

const Img = styled('img')(({theme}: {theme: Theme}) => ({
    width: theme.spacing(3),
    height: theme.spacing(3),
}));

export interface WalletIconProps extends DetailedHTMLProps<ImgHTMLAttributes<HTMLImageElement>, HTMLImageElement> {
    wallet: Wallet | null;
}

export const WalletIcon: FC<WalletIconProps> = ({ wallet, ...props }) => {
    return wallet && <Img src={wallet.icon} alt={`${wallet.name} icon`} {...props} />;
};<|MERGE_RESOLUTION|>--- conflicted
+++ resolved
@@ -1,11 +1,6 @@
-<<<<<<< HEAD
 import { Theme } from '@mui/material';
 import { styled } from '@mui/material/styles';
-import { Wallet } from '@solana/wallet-adapter-wallets';
-=======
-import { makeStyles, Theme } from '@material-ui/core';
 import { Wallet } from '@solana/wallet-adapter-base';
->>>>>>> c5ed52d1
 import React, { DetailedHTMLProps, FC, ImgHTMLAttributes } from 'react';
 
 const Img = styled('img')(({theme}: {theme: Theme}) => ({
