{
    "name": "@solana/wallet-adapter-fractal",
<<<<<<< HEAD
    "version": "0.1.1",
=======
    "version": "0.1.2",
>>>>>>> 2400a34e
    "author": "Solana Maintainers <maintainers@solana.foundation>",
    "repository": "https://github.com/solana-labs/wallet-adapter",
    "license": "Apache-2.0",
    "type": "module",
    "sideEffects": false,
    "engines": {
        "node": ">=16"
    },
    "main": "./lib/cjs/index.js",
    "module": "./lib/esm/index.js",
    "types": "./lib/types/index.d.ts",
    "exports": {
        "require": "./lib/cjs/index.js",
        "import": "./lib/esm/index.js",
        "types": "./lib/types/index.d.ts"
    },
    "files": [
        "lib",
        "src",
        "LICENSE"
    ],
    "publishConfig": {
        "access": "public"
    },
    "scripts": {
        "clean": "shx mkdir -p lib && shx rm -rf lib",
        "package": "shx echo '{ \"type\": \"commonjs\" }' > lib/cjs/package.json"
    },
    "peerDependencies": {
        "@solana/web3.js": "^1.58.0"
    },
    "dependencies": {
        "@fractalwagmi/solana-wallet-adapter": "^0.0.8",
        "@solana/wallet-adapter-base": "workspace:^"
    },
    "devDependencies": {
        "@solana/web3.js": "^1.58.0",
        "shx": "^0.3.4"
    }
}<|MERGE_RESOLUTION|>--- conflicted
+++ resolved
@@ -1,10 +1,6 @@
 {
     "name": "@solana/wallet-adapter-fractal",
-<<<<<<< HEAD
-    "version": "0.1.1",
-=======
     "version": "0.1.2",
->>>>>>> 2400a34e
     "author": "Solana Maintainers <maintainers@solana.foundation>",
     "repository": "https://github.com/solana-labs/wallet-adapter",
     "license": "Apache-2.0",
@@ -44,4 +40,4 @@
         "@solana/web3.js": "^1.58.0",
         "shx": "^0.3.4"
     }
-}+}
