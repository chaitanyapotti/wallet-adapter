--- conflicted
+++ resolved
@@ -48,13 +48,8 @@
         "@solana/web3.js": "^1.61.0",
         "antd": "^4.22.6",
         "bs58": "^4.0.1",
-<<<<<<< HEAD
-        "next": "12.2.0",
+        "next": "^12.3.1",
         "notistack": "2.0.5",
-=======
-        "next": "^12.3.1",
-        "notistack": "^2.0.3",
->>>>>>> cd97d79c
         "react": "^18.0.0",
         "react-dom": "^18.0.0",
         "tweetnacl": "^1.0.3"
